--- conflicted
+++ resolved
@@ -1,24 +1,3 @@
-<<<<<<< HEAD
-# Python
-__pycache__/
-*.py[cod]
-*$py.class
-
-# macOS
-.DS_Store
-
-# Training runs
-runs/
-
-# IDE
-.vscode/
-.idea/
-
-# Environment
-.env
-venv/
-env/
-=======
 # Python cache files
 __pycache__/
 *.py[cod]
@@ -70,5 +49,4 @@
 Thumbs.db
 
 # Project specific
-runs/ 
->>>>>>> 823003df
+runs/ 